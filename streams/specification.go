--- conflicted
+++ resolved
@@ -589,13 +589,8 @@
 
 // ToTable - propagates stream data to new table
 // and shares schema with it
-<<<<<<< HEAD
-func (s *Stream[S]) ToTable(tableName string) (table static.Table[S], err error) {
-	static.TablesProjections.Store(tableName, static.TableSettings{
-=======
 func (s *Stream[S]) ToTable(tableName string) (table static.Table[S]) {
 	static.StreamsProjections.Store(tableName, static.StreamSettings{
->>>>>>> 19d07948
 		Name:       tableName,
 		Partitions: s.partitions,
 	})
