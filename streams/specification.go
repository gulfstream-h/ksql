package streams

import (
	"context"
	"errors"
	"fmt"
	jsoniter "github.com/json-iterator/go"
	"ksql/consts"
	"ksql/database"
	"ksql/kernel/network"
	"ksql/kernel/protocol/dao"
	"ksql/kernel/protocol/dto"
	"ksql/kinds"
	"ksql/ksql"
	"ksql/schema"
	"ksql/schema/report"
	"ksql/shared"
	"ksql/static"
	"log/slog"
	"strings"

	"ksql/util"
	"net/http"
)

// Stream - is full-functional type,
// providing all ksql-supported operations
// via referred to type functions calls
type Stream[S any] struct {
	Name         string
<<<<<<< HEAD
	partitions   uint8
=======
	partitions   *int
>>>>>>> 787d8d2d
	remoteSchema schema.LintedFields
	format       kinds.ValueFormat
}

// ListStreams - responses with all streams list
// in the current ksqlDB instance
func ListStreams(ctx context.Context) (dto.ShowStreams, error) {

	query := util.MustNoError(ksql.List(ksql.STREAM).Expression)

	pipeline, err := network.Net.Perform(
		ctx,
		http.MethodPost,
		query,
		&network.ShortPolling{},
	)
	if err != nil {
		err = fmt.Errorf("cannot perform request: %w", err)
		return dto.ShowStreams{}, err
	}

	select {
	case <-ctx.Done():
		return dto.ShowStreams{}, ctx.Err()
	case val, ok := <-pipeline:
		if !ok {
			return dto.ShowStreams{}, static.ErrMalformedResponse
		}

		var (
			streams []dao.StreamsInfo
		)

		if err = jsoniter.Unmarshal(val, &streams); err != nil {
			err = errors.Join(static.ErrUnserializableResponse, err)
			return dto.ShowStreams{}, err
		}

		if len(streams) == 0 {
			return dto.ShowStreams{}, errors.New("no streams have been found")
		}

		return streams[0].DTO(), nil
	}
}

// Describe - responses with stream description
func Describe(ctx context.Context, stream string) (dto.RelationDescription, error) {
	query := util.MustNoError(ksql.Describe(ksql.STREAM, stream).Expression)

	pipeline, err := network.Net.Perform(
		ctx,
		http.MethodPost,
		query,
		&network.ShortPolling{},
	)
	if err != nil {
		err = fmt.Errorf("cannot perform request: %w", err)
		return dto.RelationDescription{}, err
	}

	select {
	case <-ctx.Done():
		return dto.RelationDescription{}, ctx.Err()
	case val, ok := <-pipeline:
		if !ok {
			return dto.RelationDescription{}, static.ErrMalformedResponse
		}

		var (
			describe []dao.DescribeResponse
		)
		slog.Info("response", "formatted", string(val))

		if strings.Contains(string(val), "Could not find STREAM/TABLE") {
			return dto.RelationDescription{}, static.ErrStreamDoesNotExist
		}

		if err = jsoniter.Unmarshal(val, &describe); err != nil {
			err = errors.Join(static.ErrUnserializableResponse, err)
			return dto.RelationDescription{}, err
		}

		if len(describe) == 0 {
			return dto.RelationDescription{}, static.ErrStreamDoesNotExist
		}

		return describe[0].DTO(), nil
	}
}

// Drop - drops stream from ksqlDB instance
// with parent topic
func Drop(ctx context.Context, stream string) error {

	query := util.MustNoError(ksql.Drop(ksql.STREAM, stream).Expression)

	pipeline, err := network.Net.Perform(
		ctx,
		http.MethodPost,
		query,
		&network.ShortPolling{},
	)
	if err != nil {
		return fmt.Errorf("cannot perform request: %w", err)
	}

	select {
	case <-ctx.Done():
		return ctx.Err()
	case val, ok := <-pipeline:
		if !ok {
			return static.ErrMalformedResponse
		}

		var (
			drop []dao.DropInfo
		)

		slog.Debug("received from pipiline", slog.String("val", string(val)))

		if err = jsoniter.Unmarshal(val, &drop); err != nil {
			return fmt.Errorf("cannot unmarshal drop response: %w", err)
		}

		if len(drop) == 0 {
			return errors.New("cannot drop stream")
		}

		if drop[0].CommandStatus.Status != consts.SUCCESS {
			return fmt.Errorf("cannot drop stream: %s", drop[0].CommandStatus.Status)
		}

		return nil
	}
}

// GetStream - gets table from ksqlDB instance
// by receiving http description from settings
// or from cache if reflection mode is enabled
// if user-provided struct doesn't match
// with ksql Description - function returns detailed error
func GetStream[S any](
	ctx context.Context,
	stream string) (*Stream[S], error) {

	var (
		s S
	)

	scheme, err := schema.NativeStructRepresentation(stream, s)
	if err != nil {
		return nil, err
	}

	streamInstance := &Stream[S]{
		Name:         stream,
		remoteSchema: scheme,
	}
	desc, err := Describe(ctx, stream)
	if err != nil {
		if errors.Is(err, static.ErrStreamDoesNotExist) || len(desc.Fields) == 0 {
			return nil, err
		}
		return nil, fmt.Errorf("cannot get stream description: %w", err)
	}

	var (
		responseSchema = make(map[string]string)
	)

	for _, field := range desc.Fields {
		responseSchema[field.Name] = field.Kind
	}

	remoteSchema := schema.RemoteFieldsRepresentation(stream, responseSchema)
	if err = remoteSchema.CompareWithFields(scheme.Array()); err != nil {
		return nil, fmt.Errorf("reflection check failed: %w", err)
	}

	return streamInstance, nil
}

// CreateStream - creates stream in ksqlDB instance
func CreateStream[S any](
	ctx context.Context,
	streamName string,
	settings shared.StreamSettings,
) (*Stream[S], error) {

	var (
		s S
	)

	err := settings.Validate()
	if err != nil {
		return nil, fmt.Errorf("validate settings: %w", err)
	}

	rmSchema, err := schema.NativeStructRepresentation(streamName, s)
	if err != nil {
		return nil, err
	}

	if len(rmSchema.Map()) == 0 {
		return nil, fmt.Errorf("cannot create stream with empty schema")
	}

	metadata := ksql.Metadata{
<<<<<<< HEAD
		Topic:       settings.SourceTopic,
		Partitions:  int(settings.Partitions),
=======
>>>>>>> 787d8d2d
		ValueFormat: kinds.JSON.String(),
	}

	if settings.SourceTopic != nil {
		metadata.Topic = *settings.SourceTopic
	}

	if settings.Partitions != nil {
		metadata.Partitions = *settings.Partitions
	}

	query, _ := ksql.Create(ksql.STREAM, streamName).
		SchemaFields(rmSchema.Array()...).
		With(metadata).
		Expression()

	pipeline, err := network.Net.Perform(
		ctx,
		http.MethodPost,
		query,
		&network.ShortPolling{},
	)
	if err != nil {
		return nil, fmt.Errorf("cannot perform request: %w", err)
	}

	select {
	case <-ctx.Done():
		return nil, ctx.Err()
	case val, ok := <-pipeline:
		if !ok {
			return nil, static.ErrMalformedResponse
		}

		var (
			create []dao.CreateRelationResponse
		)

<<<<<<< HEAD
		slog.Debug(
			"received from create stream",
			slog.String("value", string(val)),
		)

=======
		fmt.Println(string(val))
>>>>>>> 787d8d2d
		if err := jsoniter.Unmarshal(val, &create); err != nil {
			return nil, fmt.Errorf("cannot unmarshal create response: %w", err)
		}

		if len(create) < 1 {
			return nil, fmt.Errorf("unsuccessful response")
		}

		status := create[0]

		if status.CommandStatus.Status != consts.SUCCESS {
			return nil, fmt.Errorf("unsuccesful respose. msg: %s", status.CommandStatus.Message)
		}

		static.StreamsProjections.Set(streamName, settings, rmSchema)

		return &Stream[S]{
			Name:         streamName,
			partitions:   settings.Partitions,
			remoteSchema: rmSchema,
			format:       settings.Format,
		}, nil
	}
}

// CreateStreamAsSelect - creates table in ksqlDB instance
// with user built query
func CreateStreamAsSelect[S any](
	ctx context.Context,
	streamName string,
	settings shared.StreamSettings,
	selectBuilder ksql.SelectBuilder) (*Stream[S], error) {

	var (
		s S
	)
	if selectBuilder == nil {
		return nil, errors.New("select builder cannot be nil")
	}

	fields := selectBuilder.Returns()

	if len(fields.Map()) == 0 {
		return nil, errors.New("select builder must return at least one field")
	}

	if static.ReflectionFlag {
		err := report.ReflectionReportNative(s, fields)
		if err != nil {
			return nil, fmt.Errorf("reflection report native: %w", err)
		}

		for relName, rel := range selectBuilder.RelationReport() {
			err = report.ReflectionReportRemote(relName, rel.Map())
			if err != nil {
				return nil, fmt.Errorf("reflection report remote: %w", err)
			}
		}
	}

	query, err := ksql.Create(ksql.STREAM, streamName).
		AsSelect(selectBuilder).
		With(ksql.Metadata{
			Topic:       settings.SourceTopic,
			ValueFormat: kinds.JSON.String(),
		}).
		Expression()

	if err != nil {
		return nil, fmt.Errorf("build create query: %w", err)
	}

	pipeline, err := network.Net.Perform(
		ctx,
		http.MethodPost,
		query,
		&network.ShortPolling{},
	)
	if err != nil {
		err = fmt.Errorf("cannot perform request: %w", err)
		return nil, fmt.Errorf("cannot perform request: %w", err)
	}

	select {
	case <-ctx.Done():
		return nil, errors.New("context is done")
	case val, ok := <-pipeline:
		if !ok {
			return nil, errors.New("drop response channel is closed")
		}

		var (
			create []dao.CreateRelationResponse
		)

		if err := jsoniter.Unmarshal(val, &create); err != nil {
			slog.Debug("raw received", slog.String("raw", string(val)))
			return nil, fmt.Errorf("cannot unmarshal create response: %w", err)
		}

		if len(create) < 1 {
			return nil, fmt.Errorf("unsuccessful response")
		}

		status := create[0]

		if status.CommandStatus.Status != consts.SUCCESS {
			return nil, fmt.Errorf("unsuccesful respose. msg: %s", status.CommandStatus.Message)
		}

		static.StreamsProjections.Set(streamName, settings, fields)

		return &Stream[S]{
			partitions:   settings.Partitions,
			Name:         streamName,
			remoteSchema: fields,
			format:       settings.Format,
		}, nil
	}
}

<<<<<<< HEAD
func (s *Stream[S]) Insert(
	ctx context.Context,
	val S,
) error {
	query, err := ksql.
		Insert(ksql.STREAM, s.Name).
		InsertStruct(val).
		Expression()

	if err != nil {
		return fmt.Errorf("construct query: %w", err)
	}

	pipeline, err := network.Net.Perform(
		ctx,
		http.MethodPost,
		query,
		&network.ShortPolling{},
	)
	if err != nil {
		return fmt.Errorf("cannot perform request: %w", err)
	}

	select {
	case <-ctx.Done():
		return ctx.Err()
	case val, ok := <-pipeline:
		if !ok {
			return static.ErrMalformedResponse
		}

		var (
			insert []dao.CreateRelationResponse
		)

		if err = jsoniter.Unmarshal(val, &insert); err != nil {
			return fmt.Errorf("cannot unmarshal insert response: %w", err)
		}

		if len(insert) == 0 {
			return nil
		}

		return errors.New("unpredictable error occurred while inserting")
	}
}

// InsertRow - provides insertion to stream functionality
// written fields are defined by user
func (s *Stream[S]) InsertRow(
=======
// Insert - provides insertion into stream
// if client provided fields cannot be found in stream
// function returns error
func (s *Stream[S]) Insert(
>>>>>>> 787d8d2d
	ctx context.Context,
	fields ksql.Row,
) error {

	if static.ReflectionFlag {
		scheme := s.remoteSchema
		relationCachedFields := scheme.Map()
		for key, value := range fields {
			field, ok := relationCachedFields[key]
			if !ok {
				return fmt.Errorf("field %s is not represented in remote schema", field.Name)
			}

			val := util.Serialize(value)
			field.Value = &val

		}
	}

	query, err := ksql.Insert(ksql.STREAM, s.Name).Rows(fields).Expression()
	if err != nil {
		return fmt.Errorf("build insert query: %w", err)
	}

	fmt.Println(query)

	pipeline, err := network.Net.Perform(
		ctx,
		http.MethodPost,
		query,
		&network.ShortPolling{},
	)
	if err != nil {
		return fmt.Errorf("cannot perform request: %w", err)
	}

	select {
	case <-ctx.Done():
		return ctx.Err()
	case val, ok := <-pipeline:
		if !ok {
			return static.ErrMalformedResponse
		}

		var (
			insert []dao.CreateRelationResponse
		)

		fmt.Println(string(val))

		if err = jsoniter.Unmarshal(val, &insert); err != nil {
			slog.Debug(
				"unmarshal failed",
				slog.String("raw", string(val)),
			)
			return fmt.Errorf("cannot unmarshal insert response: %w", err)
		}

		if len(insert) == 0 {
			return nil
		}

		return errors.New("unpredictable error occurred while inserting")
	}

}

// InsertAs - provides insertion to stream.
// written fields are pre-fetched from select query, which
// is built by user
func (s *Stream[S]) InsertAsSelect(
	ctx context.Context,
	selectBuilder ksql.SelectBuilder,
) error {

	var (
		stream S
	)
	if selectBuilder == nil {
		return errors.New("select builder cannot be nil")
	}

	if static.ReflectionFlag {
		fields := selectBuilder.Returns()

		err := report.ReflectionReportNative(stream, fields)
		if err != nil {
			return fmt.Errorf("reflection report native: %w", err)
		}

		for relName, rel := range selectBuilder.RelationReport() {
			err = report.ReflectionReportRemote(relName, rel.Map())
			if err != nil {
				return fmt.Errorf("reflection report remote: %w", err)
			}
		}
	}

	query, err := ksql.Insert(ksql.STREAM, s.Name).AsSelect(selectBuilder).Expression()
	if err != nil {
		return fmt.Errorf("build insert query: %w", err)
	}

	pipeline, err := network.Net.Perform(
		ctx,
		http.MethodPost,
		query,
		&network.ShortPolling{},
	)
	if err != nil {
		return fmt.Errorf("cannot perform request: %w", err)
	}

	select {
	case <-ctx.Done():
		return ctx.Err()
	case val, ok := <-pipeline:
		if !ok {
			return errors.New("insert response channel is closed")
		}

		var (
			insert []dao.CreateRelationResponse
		)

		slog.Info("response", "formatted", string(val))

		if err = jsoniter.Unmarshal(val, &insert); err != nil {
			return fmt.Errorf("cannot unmarshal insert response: %w", err)
		}

		if len(insert) == 1 && insert[0].CommandStatus.Status == consts.SUCCESS {
			return nil
		}

		return errors.New("unpredictable error occurred while inserting")
	}
}

// SelectOnce - performs select query
// and return only one http answer
// After channel closes
func (s *Stream[S]) SelectOnce(
	ctx context.Context) (S, error) {

	var (
		value S
	)

	var (
		fields []ksql.Field
	)

	for _, field := range s.remoteSchema.Array() {
		fields = append(fields, ksql.F(field.Name))
	}

	query, err := ksql.
<<<<<<< HEAD
		SelectAsStruct(s.Name, s.remoteSchema).
		From(ksql.Schema(s.Name, ksql.STREAM)).
=======
		Select(fields...).
		From(s.Name, ksql.STREAM).
>>>>>>> 787d8d2d
		Expression()

	if err != nil {
		return value, fmt.Errorf("build select query: %w", err)
	}

	valuesC, err := database.Select[S](ctx, query)
	if err != nil {
		return value, err
	}

	value = <-valuesC

	return value, nil
}

// SelectWithEmit - performs
// select with emit request
// answer is received for every new record
// and propagated to channel
func (s *Stream[S]) SelectWithEmit(
	ctx context.Context) (<-chan S, error) {

	var (
		fields []ksql.Field
	)

<<<<<<< HEAD
	query, err := ksql.SelectAsStruct(s.Name, value).
		From(ksql.Schema(s.Name, ksql.STREAM)).
		EmitChanges().
=======
	for _, field := range s.remoteSchema.Array() {
		fields = append(fields, ksql.F(field.Name))
	}

	query, err := ksql.Select(fields...).
		From(s.Name, ksql.STREAM).EmitChanges().
>>>>>>> 787d8d2d
		Expression()

	if err != nil {
		return nil, fmt.Errorf("build select query: %w", err)
	}

	valuesC, err := database.Select[S](ctx, query)
	if err != nil {
		return nil, err
	}

<<<<<<< HEAD
	go func() {

		var (
			iter    = 0
			headers dao.Header
		)

		for {
			select {
			case <-ctx.Done():
				close(valuesC)
				return
			case val, ok := <-pipeline:
				if !ok {
					close(valuesC)
					return
				}

				if iter == 0 {
					str := val[1 : len(val)-1]

					if err = jsoniter.Unmarshal(str, &headers); err != nil {
						slog.Error(
							"select with emit read loop",
							slog.String("error", err.Error()),
							slog.String("headers", string(str)),
						)
						return
					}

					iter++
					continue
				}

				var (
					row dao.Row
				)

				if err = jsoniter.Unmarshal(val[:len(val)-1], &row); err != nil {
					slog.Error("select with emit read loop",
						slog.String("error", err.Error()),
						slog.String("val", string(val[:len(val)-1])),
					)
					continue
				}

				if len(row.FinalMessage) != 0 {
					if row.FinalMessage == "Query Completed" {
						continue
					}
				}
				value, err = netparse.ParseNetResponse[S](headers, row)
				if err != nil {
					slog.Error(
						"parse net response",
						slog.String("error", err.Error()),
						slog.Any("headers", headers),
						slog.Any("row", row),
					)
					return
				}

				valuesC <- value
			}
		}
	}()

=======
>>>>>>> 787d8d2d
	return valuesC, nil
}<|MERGE_RESOLUTION|>--- conflicted
+++ resolved
@@ -28,11 +28,7 @@
 // via referred to type functions calls
 type Stream[S any] struct {
 	Name         string
-<<<<<<< HEAD
 	partitions   uint8
-=======
-	partitions   *int
->>>>>>> 787d8d2d
 	remoteSchema schema.LintedFields
 	format       kinds.ValueFormat
 }
@@ -242,20 +238,9 @@
 	}
 
 	metadata := ksql.Metadata{
-<<<<<<< HEAD
 		Topic:       settings.SourceTopic,
 		Partitions:  int(settings.Partitions),
-=======
->>>>>>> 787d8d2d
 		ValueFormat: kinds.JSON.String(),
-	}
-
-	if settings.SourceTopic != nil {
-		metadata.Topic = *settings.SourceTopic
-	}
-
-	if settings.Partitions != nil {
-		metadata.Partitions = *settings.Partitions
 	}
 
 	query, _ := ksql.Create(ksql.STREAM, streamName).
@@ -285,15 +270,11 @@
 			create []dao.CreateRelationResponse
 		)
 
-<<<<<<< HEAD
 		slog.Debug(
 			"received from create stream",
 			slog.String("value", string(val)),
 		)
 
-=======
-		fmt.Println(string(val))
->>>>>>> 787d8d2d
 		if err := jsoniter.Unmarshal(val, &create); err != nil {
 			return nil, fmt.Errorf("cannot unmarshal create response: %w", err)
 		}
@@ -415,7 +396,6 @@
 	}
 }
 
-<<<<<<< HEAD
 func (s *Stream[S]) Insert(
 	ctx context.Context,
 	val S,
@@ -466,12 +446,6 @@
 // InsertRow - provides insertion to stream functionality
 // written fields are defined by user
 func (s *Stream[S]) InsertRow(
-=======
-// Insert - provides insertion into stream
-// if client provided fields cannot be found in stream
-// function returns error
-func (s *Stream[S]) Insert(
->>>>>>> 787d8d2d
 	ctx context.Context,
 	fields ksql.Row,
 ) error {
@@ -496,8 +470,6 @@
 		return fmt.Errorf("build insert query: %w", err)
 	}
 
-	fmt.Println(query)
-
 	pipeline, err := network.Net.Perform(
 		ctx,
 		http.MethodPost,
@@ -519,8 +491,6 @@
 		var (
 			insert []dao.CreateRelationResponse
 		)
-
-		fmt.Println(string(val))
 
 		if err = jsoniter.Unmarshal(val, &insert); err != nil {
 			slog.Debug(
@@ -630,13 +600,8 @@
 	}
 
 	query, err := ksql.
-<<<<<<< HEAD
-		SelectAsStruct(s.Name, s.remoteSchema).
-		From(ksql.Schema(s.Name, ksql.STREAM)).
-=======
 		Select(fields...).
 		From(s.Name, ksql.STREAM).
->>>>>>> 787d8d2d
 		Expression()
 
 	if err != nil {
@@ -664,18 +629,12 @@
 		fields []ksql.Field
 	)
 
-<<<<<<< HEAD
-	query, err := ksql.SelectAsStruct(s.Name, value).
-		From(ksql.Schema(s.Name, ksql.STREAM)).
-		EmitChanges().
-=======
 	for _, field := range s.remoteSchema.Array() {
 		fields = append(fields, ksql.F(field.Name))
 	}
 
 	query, err := ksql.Select(fields...).
 		From(s.Name, ksql.STREAM).EmitChanges().
->>>>>>> 787d8d2d
 		Expression()
 
 	if err != nil {
@@ -687,75 +646,5 @@
 		return nil, err
 	}
 
-<<<<<<< HEAD
-	go func() {
-
-		var (
-			iter    = 0
-			headers dao.Header
-		)
-
-		for {
-			select {
-			case <-ctx.Done():
-				close(valuesC)
-				return
-			case val, ok := <-pipeline:
-				if !ok {
-					close(valuesC)
-					return
-				}
-
-				if iter == 0 {
-					str := val[1 : len(val)-1]
-
-					if err = jsoniter.Unmarshal(str, &headers); err != nil {
-						slog.Error(
-							"select with emit read loop",
-							slog.String("error", err.Error()),
-							slog.String("headers", string(str)),
-						)
-						return
-					}
-
-					iter++
-					continue
-				}
-
-				var (
-					row dao.Row
-				)
-
-				if err = jsoniter.Unmarshal(val[:len(val)-1], &row); err != nil {
-					slog.Error("select with emit read loop",
-						slog.String("error", err.Error()),
-						slog.String("val", string(val[:len(val)-1])),
-					)
-					continue
-				}
-
-				if len(row.FinalMessage) != 0 {
-					if row.FinalMessage == "Query Completed" {
-						continue
-					}
-				}
-				value, err = netparse.ParseNetResponse[S](headers, row)
-				if err != nil {
-					slog.Error(
-						"parse net response",
-						slog.String("error", err.Error()),
-						slog.Any("headers", headers),
-						slog.Any("row", row),
-					)
-					return
-				}
-
-				valuesC <- value
-			}
-		}
-	}()
-
-=======
->>>>>>> 787d8d2d
 	return valuesC, nil
 }