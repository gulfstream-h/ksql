package ksql

import (
	"ksql/schema"
	"strings"
)

type (
	SelectBuilder interface {
		Joiner

		SchemaFields() []schema.SearchField
		As(alias string) SelectBuilder
		Alias() string
		WithCTE(inner SelectBuilder) SelectBuilder
		WithMeta(with Metadata) SelectBuilder
		Select(fields ...Field) SelectBuilder
		SelectStruct(name string, val any) SelectBuilder
		From(schema string) SelectBuilder
		Where(expressions ...Expression) SelectBuilder
		Having(expressions ...Expression) SelectBuilder
		GroupBy(fields ...Field) SelectBuilder
		OrderBy(expressions ...OrderedExpression) SelectBuilder
		Expression() (string, bool)
	}

	Joiner interface {
		LeftJoin(
			schema string,
			on Expression,
		) SelectBuilder
		Join(
			schema string,
			on Expression,
		) SelectBuilder
		RightJoin(
			schema string,
			on Expression,
		) SelectBuilder
		OuterJoin(
			schema string,
			on Expression,
		) SelectBuilder
	}

	selectBuilderContext interface {
		AddFields(fields ...schema.SearchField)
		Fields() []schema.SearchField
	}

	selectBuilder struct {
		ctx selectBuilderContext

		alias     string
		meta      Metadata
		with      []SelectBuilder
		fields    []Field
		joinExs   []JoinExpression
		fromEx    FromExpression
		whereEx   WhereExpression
		havingEx  HavingExpression
		groupByEx GroupExpression
		orderByEx OrderByExpression
	}

	selectBuilderCtx struct {
		schemaRel []schema.SearchField
	}
)

func (sbc *selectBuilderCtx) AddFields(fields ...schema.SearchField) {
	sbc.schemaRel = append(sbc.schemaRel, fields...)
}

func (sbc *selectBuilderCtx) Fields() []schema.SearchField {
	fields := make([]schema.SearchField, len(sbc.schemaRel))
	copy(fields, sbc.schemaRel)
	return fields
}

func newSelectBuilder() SelectBuilder {
	return &selectBuilder{
		fields:    nil,
		joinExs:   nil,
		fromEx:    NewFromExpression(),
		whereEx:   NewWhereExpression(),
		havingEx:  NewHavingExpression(),
		groupByEx: NewGroupByExpression(),
		orderByEx: NewOrderByExpression(),
	}
}

func Select(fields ...Field) SelectBuilder {
	sb := newSelectBuilder()

	return sb.Select(fields...)
}

func SelectAsStruct(name string, val any) SelectBuilder {
	sb := newSelectBuilder()
	return sb.SelectStruct(name, val)
}

func (s *selectBuilder) SchemaFields() []schema.SearchField {
	if s.ctx == nil {
		return []schema.SearchField{}
	}
	return s.ctx.Fields()
}

<<<<<<< HEAD
func (s *selectBuilder) SelectStruct(name string, val reflect.Type) SelectBuilder {
	structFields := schema.ParseStructToFields(val.Name(), val)
=======
func (s *selectBuilder) SelectStruct(name string, val any) SelectBuilder {

	structFields := schema.ParseStructToFields(name, val)
>>>>>>> ebe1d95d

	if s.ctx != nil {
		s.ctx.AddFields(structFields...)
	}

	fields := make([]Field, 0, len(structFields))

	for i := range structFields {
		f := field{
			schema: name,
			col:    structFields[i].Name,
		}
		fields = append(fields, &f)
	}

	return s.Select(fields...)

}

func (s *selectBuilder) As(alias string) SelectBuilder {
	s.alias = alias
	return s
}

func (s *selectBuilder) Alias() string {
	return s.alias
}

func (s *selectBuilder) Select(fields ...Field) SelectBuilder {
	s.fields = append(s.fields, fields...)

	structFields := make([]schema.SearchField, 0, len(fields))
	for idx := range fields {
		f := schema.SearchField{
			Name:     fields[idx].Column(),
			Relation: fields[idx].Schema(),
		}
		structFields = append(structFields, f)
	}

	if s.ctx != nil {
		s.ctx.AddFields(structFields...)
	}

	return s
}

func (s *selectBuilder) Join(
	schema string,
	on Expression,
) SelectBuilder {
	s.joinExs = append(s.joinExs, Join(schema, on, Inner))
	return s
}

func (s *selectBuilder) LeftJoin(
	schema string,
	on Expression,
) SelectBuilder {
	s.joinExs = append(s.joinExs, Join(schema, on, Left))
	return s
}

func (s *selectBuilder) RightJoin(
	schema string,
	on Expression,
) SelectBuilder {
	s.joinExs = append(s.joinExs, Join(schema, on, Right))
	return s
}

func (s *selectBuilder) OuterJoin(
	schema string,
	on Expression,
) SelectBuilder {
	s.joinExs = append(s.joinExs, Join(schema, on, Outer))
	return s
}

func (s *selectBuilder) From(sch string) SelectBuilder {
	if s.ctx != nil {
		//t := schema.SerializeProvidedStruct(sch)
		//fieldMap := schema.ParseStructToFieldsDictionary(sch, t)
		//for _, field := range fieldMap {
		//	s.ctx.AddFields(field)
		//}
	}

	s.fromEx = s.fromEx.From(sch)
	return s
}

func (s *selectBuilder) Having(expressions ...Expression) SelectBuilder {
	s.havingEx = s.havingEx.Having(expressions...)
	return s
}

func (s *selectBuilder) GroupBy(fields ...Field) SelectBuilder {
	s.groupByEx = s.groupByEx.GroupBy(fields...)
	return s
}

func (s *selectBuilder) Where(expressions ...Expression) SelectBuilder {
	s.whereEx = s.whereEx.Where(expressions...)
	return s
}

func (s *selectBuilder) WithCTE(
	inner SelectBuilder,
) SelectBuilder {
	s.with = append(s.with, inner)
	return s
}

func (s *selectBuilder) WithMeta(
	with Metadata,
) SelectBuilder {
	s.meta = with
	return s
}

func (s *selectBuilder) OrderBy(expressions ...OrderedExpression) SelectBuilder {
	s.orderByEx.OrderBy(expressions...)
	return s
}

func (s *selectBuilder) Expression() (string, bool) {
	var (
		builder      = new(strings.Builder)
		cteIsFirst   = true
		fieldIsFirst = true
	)

	// write CTEs recursively
	if len(s.with) > 0 {
		for i := range s.with {
			alias := s.with[i].Alias()
			if len(alias) == 0 {
				return "", false
			}

			expression, ok := s.with[i].Expression()
			if !ok {
				return "", false
			}

			if i != len(s.with)-1 && !cteIsFirst {
				builder.WriteString(",")
			}

			builder.WriteString(alias)
			builder.WriteString(" AS ")
			builder.WriteString("(\n")
			builder.WriteString(expression)
			builder.WriteString("\n)")
			cteIsFirst = false

		}
	}

	// SELECT ..fields section
	if len(s.fields) == 0 {
		return "", false
	}

	builder.WriteString("SELECT ")
	for idx := range s.fields {
		expression, ok := s.fields[idx].Expression()
		if !ok {
			return "", false
		}

		if idx != len(s.fields) && !fieldIsFirst {
			builder.WriteString(", ")
		}
		builder.WriteString(expression)
		fieldIsFirst = false

		alias := s.fields[idx].Alias()
		if len(alias) > 0 {
			builder.WriteString(" AS ")
			builder.WriteString(alias)
		}

	}

	fromString, ok := s.fromEx.Expression()
	if !ok {
		return "", false
	}

	builder.WriteString(" ")
	builder.WriteString(fromString)

	for idx := range s.joinExs {
		expression, ok := s.joinExs[idx].Expression()
		if !ok {
			return "", false
		}

		builder.WriteString(" ")
		builder.WriteString(expression)
	}

	if !s.whereEx.IsEmpty() {
		whereString, ok := s.whereEx.Expression()
		if !ok {
			return "", false
		}

		builder.WriteString(" ")
		builder.WriteString(whereString)
	}

	if !s.groupByEx.IsEmpty() {
		groupByString, ok := s.groupByEx.Expression()
		if !ok {
			return "", false
		}

		builder.WriteString(" ")
		builder.WriteString(groupByString)
	}

	if !s.havingEx.IsEmpty() {
		havingString, ok := s.havingEx.Expression()
		if !ok {
			return "", false
		}
		builder.WriteString(" ")
		builder.WriteString(havingString)
	}

	if !s.orderByEx.IsEmpty() {
		orderByString, ok := s.orderByEx.Expression()
		if !ok {
			return "", false
		}

		builder.WriteString(" ")
		builder.WriteString(orderByString)
	}

	builder.WriteString(s.meta.Expression())
	builder.WriteString(";")

	return builder.String(), true
}<|MERGE_RESOLUTION|>--- conflicted
+++ resolved
@@ -2,6 +2,7 @@
 
 import (
 	"ksql/schema"
+	"reflect"
 	"strings"
 )
 
@@ -15,7 +16,7 @@
 		WithCTE(inner SelectBuilder) SelectBuilder
 		WithMeta(with Metadata) SelectBuilder
 		Select(fields ...Field) SelectBuilder
-		SelectStruct(name string, val any) SelectBuilder
+		SelectStruct(name string, val reflect.Type) SelectBuilder
 		From(schema string) SelectBuilder
 		Where(expressions ...Expression) SelectBuilder
 		Having(expressions ...Expression) SelectBuilder
@@ -96,7 +97,7 @@
 	return sb.Select(fields...)
 }
 
-func SelectAsStruct(name string, val any) SelectBuilder {
+func SelectAsStruct(name string, val reflect.Type) SelectBuilder {
 	sb := newSelectBuilder()
 	return sb.SelectStruct(name, val)
 }
@@ -108,14 +109,8 @@
 	return s.ctx.Fields()
 }
 
-<<<<<<< HEAD
 func (s *selectBuilder) SelectStruct(name string, val reflect.Type) SelectBuilder {
 	structFields := schema.ParseStructToFields(val.Name(), val)
-=======
-func (s *selectBuilder) SelectStruct(name string, val any) SelectBuilder {
-
-	structFields := schema.ParseStructToFields(name, val)
->>>>>>> ebe1d95d
 
 	if s.ctx != nil {
 		s.ctx.AddFields(structFields...)
