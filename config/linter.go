--- conflicted
+++ resolved
@@ -4,7 +4,6 @@
 	"context"
 	"fmt"
 	"ksql/kinds"
-	"ksql/schema"
 	"ksql/shared"
 	"ksql/static"
 	"ksql/streams"
@@ -58,21 +57,11 @@
 			responseSchema[field.Name] = field.Kind
 		}
 
-		fields := schema.RemoteFieldsRepresentation(stream.Name, responseSchema)
 		static.StreamsProjections.Set("", shared.StreamSettings{
-<<<<<<< HEAD
-			Name:        "",
-			SourceTopic: "",
-			Partitions:  1,
-			Format:      0,
-			DeleteFunc:  nil,
-		}, fields)
-=======
 			SourceTopic: nil,
 			Partitions:  nil,
 			Format:      0,
 		}, responseSchema)
->>>>>>> 787d8d2d
 	}
 
 	tableList, err := tables.ListTables(ctx)
@@ -97,17 +86,10 @@
 			responseSchema[field.Name] = field.Kind
 		}
 
-		fields := schema.RemoteFieldsRepresentation(table.Name, responseSchema)
-
 		static.StreamsProjections.Set(table.Name, shared.StreamSettings{
-<<<<<<< HEAD
-			Name:        table.Name,
-			SourceTopic: table.Topic,
-=======
 			SourceTopic: &table.Topic,
->>>>>>> 787d8d2d
 			Format:      kinds.JSON,
-		}, fields)
+		}, responseSchema)
 	}
 
 	return nil
