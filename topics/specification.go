--- conflicted
+++ resolved
@@ -50,61 +50,4 @@
 
 		return topics[0].DTO(), nil
 	}
-<<<<<<< HEAD
-}
-
-func (t *Topic[S]) RegisterStream(streamName string) shared.StreamSettings {
-	partitions := uint8(t.Partitions)
-
-	streamSettings := shared.StreamSettings{
-		Name:        streamName,
-		SourceTopic: t.Name,
-		Partitions:  partitions,
-		DeleteFunc: func(ctx context.Context) {
-			delete(t.ChildObjects.Streams, streamName)
-		},
-	}
-
-	//static.StreamsProjections.Store(streamName, streamSettings)
-
-	t.ChildObjects.Streams[streamName] = struct{}{}
-
-	return streamSettings
-}
-
-func (t *Topic[S]) RegisterTable(tableName string) shared.TableSettings {
-	partitions := uint8(t.Partitions)
-
-	tableSettings := shared.TableSettings{
-		Name:        tableName,
-		SourceTopic: t.Name,
-		Partitions:  partitions,
-		DeleteFunc: func(ctx context.Context) {
-			delete(t.ChildObjects.Tables, tableName)
-		},
-	}
-
-	//static.TablesProjections.Store(tableName, tableSettings)
-
-	t.ChildObjects.Tables[tableName] = struct{}{}
-
-	return tableSettings
-}
-
-func (t *Topic[S]) GetAllStreamAdapters() map[string]struct{} {
-	copyMap := make(map[string]struct{}, len(t.ChildObjects.Streams))
-	for k := range t.ChildObjects.Streams {
-		copyMap[k] = struct{}{}
-	}
-	return copyMap
-}
-
-func (t *Topic[S]) GetAllTableAdapters() map[string]struct{} {
-	copyMap := make(map[string]struct{}, len(t.ChildObjects.Tables))
-	for k := range t.ChildObjects.Tables {
-		copyMap[k] = struct{}{}
-	}
-	return copyMap
-=======
->>>>>>> 787d8d2d
 }