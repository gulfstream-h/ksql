package tables

import (
	"context"
	"errors"
	"fmt"
	jsoniter "github.com/json-iterator/go"
	"ksql/consts"
	"ksql/database"
	"ksql/kernel/network"
	"ksql/kernel/protocol/dao"
	"ksql/kernel/protocol/dto"
	"ksql/kinds"
	"ksql/ksql"
	"ksql/schema"
	"ksql/schema/report"
	"ksql/shared"
	"ksql/static"
	"ksql/util"
	"log/slog"
	"net/http"
	"strings"
)

// Table - is full-functional type,
// providing all ksql-supported operations
// via referred to type functions calls
type Table[S any] struct {
	Name         string
<<<<<<< HEAD
	sourceTopic  string
	partitions   uint8
=======
	sourceTopic  *string
	partitions   *int
>>>>>>> 787d8d2d
	remoteSchema schema.LintedFields
	format       kinds.ValueFormat
}

// ListTables - responses with all tables list
// in the current ksqlDB instance
func ListTables(ctx context.Context) (
	dto.ShowTables, error,
) {

	query := util.MustNoError(ksql.List(ksql.TABLE).Expression)

	pipeline, err := network.Net.Perform(
		ctx,
		http.MethodPost,
		query,
		&network.ShortPolling{},
	)
	if err != nil {
		err = fmt.Errorf("cannot perform request: %w", err)
		return dto.ShowTables{}, err
	}

	select {
	case <-ctx.Done():
		return dto.ShowTables{}, ctx.Err()
	case val, ok := <-pipeline:
		if !ok {
			return dto.ShowTables{}, static.ErrMalformedResponse
		}

		var (
			tables []dao.ShowTables
		)

		if err = jsoniter.Unmarshal(val, &tables); err != nil {
			err = errors.Join(static.ErrUnserializableResponse, err)
			return dto.ShowTables{}, err
		}

		if len(tables) == 0 {
			return dto.ShowTables{}, errors.New("no tables have been found")
		}

		return tables[0].DTO(), nil
	}
}

// Describe - responses with table description
func Describe(ctx context.Context, stream string) (dto.RelationDescription, error) {
	query := util.MustNoError(ksql.Describe(ksql.TABLE, stream).Expression)

	pipeline, err := network.Net.Perform(
		ctx,
		http.MethodPost,
		query,
		&network.ShortPolling{},
	)
	if err != nil {
		err = fmt.Errorf("cannot perform request: %w", err)
		return dto.RelationDescription{}, err
	}

	select {
	case <-ctx.Done():
		return dto.RelationDescription{}, ctx.Err()
	case val, ok := <-pipeline:
		if !ok {
			return dto.RelationDescription{}, static.ErrMalformedResponse
		}

		var (
			describe []dao.DescribeResponse
		)

		slog.Debug("ksql response", "raw", string(val))

		if strings.Contains(string(val), "Could not find STREAM/TABLE") {
			return dto.RelationDescription{}, static.ErrTableDoesNotExist
		}

		if err = jsoniter.Unmarshal(val, &describe); err != nil {
			err = errors.Join(static.ErrUnserializableResponse, err)
			return dto.RelationDescription{}, err
		}

		if len(describe) == 0 {
			return dto.RelationDescription{}, errors.New("table not found")
		}

		return describe[0].DTO(), nil
	}
}

// Drop - drops table from ksqlDB instance
// with parent topic
func Drop(ctx context.Context, name string) error {
	query := util.MustNoError(ksql.Drop(ksql.TABLE, name).Expression)

	pipeline, err := network.Net.Perform(
		ctx,
		http.MethodPost,
		query,
		&network.ShortPolling{},
	)
	if err != nil {
		return fmt.Errorf("cannot perform request: %w", err)
	}

	select {
	case <-ctx.Done():
		return ctx.Err()
	case val, ok := <-pipeline:
		if !ok {
			return static.ErrMalformedResponse
		}

		var (
			drop []dao.DropInfo
		)

<<<<<<< HEAD
		slog.Debug("received from pipiline", slog.String("val", string(val)))
=======
		fmt.Println("ksql response", "raw", string(val))
		slog.Debug("ksql response", "raw", string(val))
>>>>>>> 787d8d2d

		if err = jsoniter.Unmarshal(val, &drop); err != nil {
			return fmt.Errorf("cannot unmarshal drop response: %w", err)
		}

		if len(drop) == 0 {
			return errors.New("cannot drop stream")
		}

		if drop[0].CommandStatus.Status != consts.SUCCESS {
			return fmt.Errorf("cannot drop table: %s", drop[0].CommandStatus.Status)
		}

		return nil
	}
}

// GetTable - gets table from ksqlDB instance
// by receiving cache or else http description
// current command returns error is user-defined structure
// differs from server response
func GetTable[S any](
	ctx context.Context,
	table string) (*Table[S], error) {

	var (
		s S
	)

	scheme, err := schema.NativeStructRepresentation(table, s)
	if err != nil {
		return nil, err
	}

	tableInstance := &Table[S]{
		Name:         table,
		remoteSchema: scheme,
	}
	desc, err := Describe(ctx, table)
	if err != nil {
		if errors.Is(err, static.ErrTableDoesNotExist) {
			return nil, err
		}
		return nil, fmt.Errorf("cannot describe table: %w", err)
	}

	var (
		responseSchema = make(map[string]string)
	)

	for _, field := range desc.Fields {
		responseSchema[field.Name] = field.Kind
	}

	remoteSchema := schema.RemoteFieldsRepresentation(table, responseSchema)
	if err = remoteSchema.CompareWithFields(scheme.Array()); err != nil {
		return nil, fmt.Errorf("reflection error %w", err)
	}

	return tableInstance, nil
}

// CreateTable - creates table in ksqlDB instance
func CreateTable[S any](
	ctx context.Context,
	tableName string,
	settings shared.TableSettings) (*Table[S], error) {

	var (
		s S
	)

	rmSchema, err := schema.NativeStructRepresentation(tableName, s)
	if err != nil {
		return nil, err
	}

	metadata := ksql.Metadata{
<<<<<<< HEAD
		Topic:       settings.SourceTopic,
=======
>>>>>>> 787d8d2d
		ValueFormat: kinds.JSON.String(),
	}

	if settings.SourceTopic != nil {
		metadata.Topic = *settings.SourceTopic
	}

	if settings.Partitions != nil {
		metadata.Partitions = *settings.Partitions
	}

	query, err := ksql.Create(ksql.TABLE, tableName).
		SchemaFields(rmSchema.Array()...).
		With(metadata).
		Expression()

	if err != nil {
		return nil, fmt.Errorf("build create query: %w", err)
	}

	pipeline, err := network.Net.Perform(
		ctx,
		http.MethodPost,
		query,
		&network.ShortPolling{},
	)
	if err != nil {
		return nil, fmt.Errorf("cannot perform request: %w", err)
	}

	select {
	case <-ctx.Done():
		return nil, ctx.Err()
	case val, ok := <-pipeline:
		if !ok {
			return nil, static.ErrMalformedResponse
		}

		var (
			create []dao.CreateRelationResponse
		)

<<<<<<< HEAD
		slog.Debug(
			"received from create stream",
			slog.String("value", string(val)),
		)
=======
		slog.Debug("ksql response", "raw", string(val))
>>>>>>> 787d8d2d

		if err = jsoniter.Unmarshal(val, &create); err != nil {
			return nil, fmt.Errorf("cannot unmarshal create response: %w", err)
		}

		if len(create) < 1 {
			return nil, fmt.Errorf("unsuccessful response")
		}

		status := create[0]

		if status.CommandStatus.Status != consts.SUCCESS {
			return nil, fmt.Errorf("unsuccesful respose. msg: %s", status.CommandStatus.Message)
		}

		static.TablesProjections.Set(tableName, settings, rmSchema)

		query = fmt.Sprintf("CREATE TABLE QUERYABLE_%s AS SELECT * FROM %s;", tableName, tableName)

		pipeline, err = network.Net.Perform(ctx, http.MethodPost, query, network.ShortPolling{})
		if err != nil {
			return nil, fmt.Errorf("cannot perform request: %w", err)
		}

		select {
		case <-ctx.Done():
			return nil, ctx.Err()
		case val, ok := <-pipeline:
			if !ok {
				return nil, static.ErrMalformedResponse
			}

			var (
				create []dao.CreateRelationResponse
			)

			if err = jsoniter.Unmarshal(val, &create); err != nil {
				return nil, fmt.Errorf("cannot unmarshal create response: %w", err)
			}

			if len(create) < 1 {
				return nil, fmt.Errorf("unsuccessful response")
			}

			status := create[0]

			if status.CommandStatus.Status != consts.SUCCESS {
				return nil, fmt.Errorf("unsuccesful respose. msg: %s", status.CommandStatus.Message)
			}
		}

		return &Table[S]{
			Name:         tableName,
			sourceTopic:  settings.SourceTopic,
			partitions:   settings.Partitions,
			remoteSchema: rmSchema,
			format:       settings.Format,
		}, nil
	}
}

// CreateTableAsSelect - creates table in ksqlDB instance
// with user built query
func CreateTableAsSelect[S any](
	ctx context.Context,
	tableName string,
	settings shared.TableSettings,
	selectBuilder ksql.SelectBuilder,
) (*Table[S], error) {

	var (
		s S
	)

	if selectBuilder == nil {
		return nil, errors.New("select builder cannot be nil")
	}

	fields := selectBuilder.Returns()

	if len(fields.Map()) == 0 {
		return nil, errors.New("select builder must return at least one field")
	}

	if static.ReflectionFlag {
		err := report.ReflectionReportNative(s, fields)
		if err != nil {
			return nil, fmt.Errorf("reflection report native: %w", err)
		}

		//if err = scheme.CompareWithFields(selectQuery.SchemaFields()); err != nil {
		//	return nil, fmt.Errorf("reflection check failed: %w", err)
		//}
		for relName, rel := range selectBuilder.RelationReport() {
			err = report.ReflectionReportRemote(relName, rel.Map())
			if err != nil {
				return nil, fmt.Errorf("reflection report remote: %w", err)
			}
		}
	}

	meta := ksql.Metadata{
		Topic:       settings.SourceTopic,
		ValueFormat: kinds.JSON.String(),
	}

	query, err := ksql.Create(ksql.TABLE, tableName).
		AsSelect(selectBuilder).
		With(meta).
		Expression()

	if err != nil {
		return nil, fmt.Errorf("build create query: %w", err)
	}

	pipeline, err := network.Net.Perform(
		ctx,
		http.MethodPost,
		query,
		&network.ShortPolling{},
	)
	if err != nil {
		return nil, fmt.Errorf("cannot perform request: %w", err)
	}

	select {
	case <-ctx.Done():
		return nil, errors.New("context is done")
	case val, ok := <-pipeline:
		if !ok {
			return nil, errors.New("drop response channel is closed")
		}

		var (
			create []dao.CreateRelationResponse
		)

		slog.Info("response", "formatted", string(val))

		if err := jsoniter.Unmarshal(val, &create); err != nil {
			return nil, fmt.Errorf("cannot unmarshal create response: %w", err)
		}

		if len(create) < 1 {
			return nil, fmt.Errorf("unsuccessful response")
		}

		status := create[0]

		if status.CommandStatus.Status != consts.SUCCESS {
			return nil, fmt.Errorf("unsuccesful respose. msg: %s", status.CommandStatus.Message)
		}

		static.TablesProjections.Set(tableName, settings, fields)

		return &Table[S]{
			sourceTopic:  settings.SourceTopic,
			partitions:   settings.Partitions,
			remoteSchema: fields,
			format:       settings.Format,
		}, nil
	}
}

// SelectOnce - performs select query
// and return only one http answer
// After channel closes
func (s *Table[S]) SelectOnce(
	ctx context.Context,
) (S, error) {

	var (
		value S
	)

	var (
		fields []ksql.Field
	)

	for _, field := range s.remoteSchema.Array() {
		fields = append(fields, ksql.F(field.Name))
	}

	query, err :=
		ksql.Select(fields...).
			From(fmt.Sprintf("QUERYABLE_%s", s.Name), ksql.TABLE).
			Expression()

	if err != nil {
		return value, fmt.Errorf("build select query: %w", err)
	}

	valuesC, err := database.Select[S](ctx, query)
	if err != nil {
		return value, err
	}

	value = <-valuesC

	return value, nil
}

// SelectWithEmit - performs
// select with emit request
// answer is received for every new record
// and propagated to channel
func (s *Table[S]) SelectWithEmit(
	ctx context.Context,
) (<-chan S, error) {

	var (
		fields []ksql.Field
	)

<<<<<<< HEAD
	query, err := ksql.SelectAsStruct("QUERYABLE_"+s.Name, s.remoteSchema).
		From(ksql.Schema(s.Name, 0)).
		WithMeta(ksql.Metadata{ValueFormat: kinds.JSON.String()}).
=======
	for _, field := range s.remoteSchema.Array() {
		fields = append(fields, ksql.F(field.Name))
	}

	query, err := ksql.Select(fields...).
		From(fmt.Sprintf("QUERYABLE_%s", s.Name), ksql.TABLE).EmitChanges().
>>>>>>> 787d8d2d
		Expression()
	if err != nil {
		return nil, fmt.Errorf("build select query: %w", err)
	}

	valuesC, err := database.Select[S](ctx, query)
	if err != nil {
		return nil, err
	}

	return valuesC, nil
}<|MERGE_RESOLUTION|>--- conflicted
+++ resolved
@@ -27,13 +27,8 @@
 // via referred to type functions calls
 type Table[S any] struct {
 	Name         string
-<<<<<<< HEAD
 	sourceTopic  string
 	partitions   uint8
-=======
-	sourceTopic  *string
-	partitions   *int
->>>>>>> 787d8d2d
 	remoteSchema schema.LintedFields
 	format       kinds.ValueFormat
 }
@@ -109,8 +104,6 @@
 			describe []dao.DescribeResponse
 		)
 
-		slog.Debug("ksql response", "raw", string(val))
-
 		if strings.Contains(string(val), "Could not find STREAM/TABLE") {
 			return dto.RelationDescription{}, static.ErrTableDoesNotExist
 		}
@@ -155,12 +148,7 @@
 			drop []dao.DropInfo
 		)
 
-<<<<<<< HEAD
 		slog.Debug("received from pipiline", slog.String("val", string(val)))
-=======
-		fmt.Println("ksql response", "raw", string(val))
-		slog.Debug("ksql response", "raw", string(val))
->>>>>>> 787d8d2d
 
 		if err = jsoniter.Unmarshal(val, &drop); err != nil {
 			return fmt.Errorf("cannot unmarshal drop response: %w", err)
@@ -239,19 +227,8 @@
 	}
 
 	metadata := ksql.Metadata{
-<<<<<<< HEAD
 		Topic:       settings.SourceTopic,
-=======
->>>>>>> 787d8d2d
 		ValueFormat: kinds.JSON.String(),
-	}
-
-	if settings.SourceTopic != nil {
-		metadata.Topic = *settings.SourceTopic
-	}
-
-	if settings.Partitions != nil {
-		metadata.Partitions = *settings.Partitions
 	}
 
 	query, err := ksql.Create(ksql.TABLE, tableName).
@@ -285,14 +262,7 @@
 			create []dao.CreateRelationResponse
 		)
 
-<<<<<<< HEAD
-		slog.Debug(
-			"received from create stream",
-			slog.String("value", string(val)),
-		)
-=======
 		slog.Debug("ksql response", "raw", string(val))
->>>>>>> 787d8d2d
 
 		if err = jsoniter.Unmarshal(val, &create); err != nil {
 			return nil, fmt.Errorf("cannot unmarshal create response: %w", err)
@@ -383,9 +353,6 @@
 			return nil, fmt.Errorf("reflection report native: %w", err)
 		}
 
-		//if err = scheme.CompareWithFields(selectQuery.SchemaFields()); err != nil {
-		//	return nil, fmt.Errorf("reflection check failed: %w", err)
-		//}
 		for relName, rel := range selectBuilder.RelationReport() {
 			err = report.ReflectionReportRemote(relName, rel.Map())
 			if err != nil {
@@ -429,8 +396,6 @@
 		var (
 			create []dao.CreateRelationResponse
 		)
-
-		slog.Info("response", "formatted", string(val))
 
 		if err := jsoniter.Unmarshal(val, &create); err != nil {
 			return nil, fmt.Errorf("cannot unmarshal create response: %w", err)
@@ -507,18 +472,12 @@
 		fields []ksql.Field
 	)
 
-<<<<<<< HEAD
-	query, err := ksql.SelectAsStruct("QUERYABLE_"+s.Name, s.remoteSchema).
-		From(ksql.Schema(s.Name, 0)).
-		WithMeta(ksql.Metadata{ValueFormat: kinds.JSON.String()}).
-=======
 	for _, field := range s.remoteSchema.Array() {
 		fields = append(fields, ksql.F(field.Name))
 	}
 
 	query, err := ksql.Select(fields...).
 		From(fmt.Sprintf("QUERYABLE_%s", s.Name), ksql.TABLE).EmitChanges().
->>>>>>> 787d8d2d
 		Expression()
 	if err != nil {
 		return nil, fmt.Errorf("build select query: %w", err)
