--- conflicted
+++ resolved
@@ -46,8 +46,8 @@
 
 	settings := shared.StreamSettings{
 		Format:      kinds.JSON,
-		SourceTopic: topic,
-		Partitions:  partitions,
+		SourceTopic: &topic,
+		Partitions:  &partitions,
 	}
 
 	migStream, err := streams.CreateStream[migrationRelation](
@@ -58,25 +58,9 @@
 		return nil, err
 	}
 
-<<<<<<< HEAD
-	ctrl.stream = migStream
-
-	migTable, err := tables.CreateTable[migrationRelation](ctx, systemTableName, shared.TableSettings{
-		SourceTopic: topic,
-		Format:      kinds.JSON,
-	})
-	if err != nil {
-		return nil, err
-	}
-
-	if err = migStream.InsertRow(ctx, map[string]any{
-		"version":    time.Time{}.Format(time.RFC3339),
-		"updated_at": time.Time{}.Format(time.RFC3339),
-=======
 	if err = migStream.Insert(ctx, map[string]any{
 		"VERSION":    time.Time{}.Format(time.RFC3339),
 		"UPDATED_AT": time.Time{}.Format(time.RFC3339),
->>>>>>> 787d8d2d
 	}); err != nil {
 		slog.Debug("cannot insert default values to migration stream")
 
